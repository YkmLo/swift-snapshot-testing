--- conflicted
+++ resolved
@@ -22,11 +22,6 @@
 *.xccheckout
 *.xcscmblueprint
 
-<<<<<<< HEAD
-Docs/tmp
-Docs/output
-build
-=======
 ## Obj-C/Swift specific
 *.hmap
 *.ipa
@@ -72,5 +67,8 @@
 fastlane/screenshots
 fastlane/test_output
 
-.DS_Store
->>>>>>> 883f0b06
+Docs/tmp
+Docs/output
+build
+
+.DS_Store